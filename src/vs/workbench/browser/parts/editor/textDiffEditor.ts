/*---------------------------------------------------------------------------------------------
 *  Copyright (c) Microsoft Corporation. All rights reserved.
 *  Licensed under the Source EULA. See License.txt in the project root for license information.
 *--------------------------------------------------------------------------------------------*/

import * as nls from 'vs/nls';
import * as objects from 'vs/base/common/objects';
import * as types from 'vs/base/common/types';
import { IDiffEditor } from 'vs/editor/browser/editorBrowser';
import { IDiffEditorOptions, IEditorOptions as ICodeEditorOptions } from 'vs/editor/common/config/editorOptions';
import { BaseTextEditor, IEditorConfiguration } from 'vs/workbench/browser/parts/editor/textEditor';
import { TextEditorOptions, EditorInput, EditorOptions, TEXT_DIFF_EDITOR_ID, IEditorInputFactoryRegistry, Extensions as EditorInputExtensions, ITextDiffEditor, IEditorMemento } from 'vs/workbench/common/editor';
import { ResourceEditorInput } from 'vs/workbench/common/editor/resourceEditorInput';
import { DiffEditorInput } from 'vs/workbench/common/editor/diffEditorInput';
import { DiffNavigator } from 'vs/editor/browser/widget/diffNavigator';
import { DiffEditorWidget } from 'vs/editor/browser/widget/diffEditorWidget';
import { TextDiffEditorModel } from 'vs/workbench/common/editor/textDiffEditorModel';
import { ITelemetryService } from 'vs/platform/telemetry/common/telemetry';
import { IStorageService } from 'vs/platform/storage/common/storage';
import { ITextResourceConfigurationService } from 'vs/editor/common/services/resourceConfiguration';
import { IInstantiationService } from 'vs/platform/instantiation/common/instantiation';
import { IThemeService } from 'vs/platform/theme/common/themeService';
import { ITextFileService, TextFileOperationError, TextFileOperationResult } from 'vs/workbench/services/textfile/common/textfiles';
import { ScrollType, IDiffEditorViewState, IDiffEditorModel } from 'vs/editor/common/editorCommon';
import { IDisposable, dispose } from 'vs/base/common/lifecycle';
import { Registry } from 'vs/platform/registry/common/platform';
import { URI } from 'vs/base/common/uri';
import { Event } from 'vs/base/common/event';
import { IEditorGroupsService } from 'vs/workbench/services/editor/common/editorGroupsService';
import { IEditorService } from 'vs/workbench/services/editor/common/editorService';
import { CancellationToken } from 'vs/base/common/cancellation';
import { EditorMemento } from 'vs/workbench/browser/parts/editor/baseEditor';
import { IWindowService } from 'vs/platform/windows/common/windows';

/**
 * The text editor that leverages the diff text editor for the editing experience.
 */
export class TextDiffEditor extends BaseTextEditor implements ITextDiffEditor {

	static readonly ID = TEXT_DIFF_EDITOR_ID;
	private reverseColor: boolean;
	private diffNavigator: DiffNavigator;
	private diffNavigatorDisposables: IDisposable[] = [];
	// {{SQL CARBON EDIT}}
	private reverseColor: boolean;

	constructor(
		@ITelemetryService telemetryService: ITelemetryService,
		@IInstantiationService instantiationService: IInstantiationService,
		@IStorageService storageService: IStorageService,
		@ITextResourceConfigurationService configurationService: ITextResourceConfigurationService,
		@IEditorService editorService: IEditorService,
		@IThemeService themeService: IThemeService,
		@IEditorGroupsService editorGroupService: IEditorGroupsService,
		@ITextFileService textFileService: ITextFileService,
		@IWindowService windowService: IWindowService
	) {
		super(TextDiffEditor.ID, telemetryService, instantiationService, storageService, configurationService, themeService, textFileService, editorService, editorGroupService, windowService);
	}

	protected getEditorMemento<T>(editorGroupService: IEditorGroupsService, key: string, limit: number = 10): IEditorMemento<T> {
		return new EditorMemento(this.getId(), key, Object.create(null), limit, editorGroupService); // do not persist in storage as diff editors are never persisted
	}

	getTitle(): string | null {
		if (this.input) {
			return this.input.getName();
		}

		return nls.localize('textDiffEditor', "Text Diff Editor");
	}

<<<<<<< HEAD
	reverseColoring() : void	{
=======
	// {{SQL CARBON EDIT}}
	reverseColoring(): void {
>>>>>>> f20fcb44
		this.reverseColor = true;
	}

	createEditorControl(parent: HTMLElement, configuration: ICodeEditorOptions): IDiffEditor {
<<<<<<< HEAD
		if(this.reverseColor)
		{
			(configuration as IDiffEditorOptions).reverse = true;
		}
=======
		// {{SQL CARBON EDIT}}
		if (this.reverseColor) {
			(configuration as IDiffEditorOptions).reverse = true;
		}

>>>>>>> f20fcb44
		return this.instantiationService.createInstance(DiffEditorWidget, parent, configuration);
	}

	setInput(input: EditorInput, options: EditorOptions, token: CancellationToken): Promise<void> {

		// Dispose previous diff navigator
		this.diffNavigatorDisposables = dispose(this.diffNavigatorDisposables);

		// Remember view settings if input changes
		this.saveTextDiffEditorViewState(this.input);

		// Set input and resolve
		return super.setInput(input, options, token).then(() => {
			return input.resolve().then(resolvedModel => {

				// Check for cancellation
				if (token.isCancellationRequested) {
					return undefined;
				}

				// Assert Model Instance
				if (!(resolvedModel instanceof TextDiffEditorModel) && this.openAsBinary(input, options)) {
					return undefined;
				}

				// Set Editor Model
				const diffEditor = this.getControl();
				const resolvedDiffEditorModel = <TextDiffEditorModel>resolvedModel;
				diffEditor.setModel(resolvedDiffEditorModel.textDiffEditorModel);

				// Apply Options from TextOptions
				let optionsGotApplied = false;
				if (options && types.isFunction((<TextEditorOptions>options).apply)) {
					optionsGotApplied = (<TextEditorOptions>options).apply(diffEditor, ScrollType.Immediate);
				}

				// Otherwise restore View State
				let hasPreviousViewState = false;
				if (!optionsGotApplied) {
					hasPreviousViewState = this.restoreTextDiffEditorViewState(input);
				}

				// Diff navigator
				this.diffNavigator = new DiffNavigator(diffEditor, {
					alwaysRevealFirst: !optionsGotApplied && !hasPreviousViewState // only reveal first change if we had no options or viewstate
				});
				this.diffNavigatorDisposables.push(this.diffNavigator);

				// Readonly flag
				diffEditor.updateOptions({ readOnly: resolvedDiffEditorModel.isReadonly() });
				return undefined;
			}, error => {

				// In case we tried to open a file and the response indicates that this is not a text file, fallback to binary diff.
				if (this.isFileBinaryError(error) && this.openAsBinary(input, options)) {
					return null;
				}

				// Otherwise make sure the error bubbles up
				return Promise.reject(error);
			});
		});
	}

	setOptions(options: EditorOptions): void {
		const textOptions = <TextEditorOptions>options;
		if (textOptions && types.isFunction(textOptions.apply)) {
			textOptions.apply(this.getControl(), ScrollType.Smooth);
		}
	}

	private restoreTextDiffEditorViewState(input: EditorInput): boolean {
		if (input instanceof DiffEditorInput) {
			const resource = this.toDiffEditorViewStateResource(input);
			if (resource) {
				const viewState = this.loadTextEditorViewState(resource);
				if (viewState) {
					this.getControl().restoreViewState(viewState);

					return true;
				}
			}
		}

		return false;
	}

	private openAsBinary(input: EditorInput, options: EditorOptions): boolean {
		if (input instanceof DiffEditorInput) {
			const originalInput = input.originalInput;
			const modifiedInput = input.modifiedInput;

			const binaryDiffInput = new DiffEditorInput(input.getName(), input.getDescription(), originalInput, modifiedInput, true);

			// Forward binary flag to input if supported
			const fileInputFactory = Registry.as<IEditorInputFactoryRegistry>(EditorInputExtensions.EditorInputFactories).getFileInputFactory();
			if (fileInputFactory.isFileInput(originalInput)) {
				originalInput.setForceOpenAsBinary();
			}

			if (fileInputFactory.isFileInput(modifiedInput)) {
				modifiedInput.setForceOpenAsBinary();
			}

			this.editorService.openEditor(binaryDiffInput, options, this.group);

			return true;
		}

		return false;
	}

	protected computeConfiguration(configuration: IEditorConfiguration): ICodeEditorOptions {
		const editorConfiguration = super.computeConfiguration(configuration);

		// Handle diff editor specially by merging in diffEditor configuration
		if (types.isObject(configuration.diffEditor)) {
			objects.mixin(editorConfiguration, configuration.diffEditor);
		}

		return editorConfiguration;
	}

	protected getConfigurationOverrides(): ICodeEditorOptions {
		const options: IDiffEditorOptions = super.getConfigurationOverrides();

		options.readOnly = this.isReadOnly();
		options.lineDecorationsWidth = '2ch';

		return options;
	}

	protected getAriaLabel(): string {
		let ariaLabel: string;
		const inputName = this.input && this.input.getName();
		if (this.isReadOnly()) {
			ariaLabel = inputName ? nls.localize('readonlyEditorWithInputAriaLabel', "{0}. Readonly text compare editor.", inputName) : nls.localize('readonlyEditorAriaLabel', "Readonly text compare editor.");
		} else {
			ariaLabel = inputName ? nls.localize('editableEditorWithInputAriaLabel', "{0}. Text file compare editor.", inputName) : nls.localize('editableEditorAriaLabel', "Text file compare editor.");
		}

		return ariaLabel;
	}

	private isReadOnly(): boolean {
		const input = this.input;
		if (input instanceof DiffEditorInput) {
			const modifiedInput = input.modifiedInput;

			return modifiedInput instanceof ResourceEditorInput;
		}

		return false;
	}

	private isFileBinaryError(error: Error[]): boolean;
	private isFileBinaryError(error: Error): boolean;
	private isFileBinaryError(error: Error | Error[]): boolean {
		if (types.isArray(error)) {
			const errors = <Error[]>error;

			return errors.some(e => this.isFileBinaryError(e));
		}

		return (<TextFileOperationError>error).textFileOperationResult === TextFileOperationResult.FILE_IS_BINARY;
	}

	clearInput(): void {

		// Dispose previous diff navigator
		this.diffNavigatorDisposables = dispose(this.diffNavigatorDisposables);

		// Keep editor view state in settings to restore when coming back
		this.saveTextDiffEditorViewState(this.input);

		// Clear Model
		this.getControl().setModel(null);

		// Pass to super
		super.clearInput();
	}

	getDiffNavigator(): DiffNavigator {
		return this.diffNavigator;
	}

	getControl(): IDiffEditor {
		return super.getControl() as IDiffEditor;
	}

	protected loadTextEditorViewState(resource: URI): IDiffEditorViewState {
		return super.loadTextEditorViewState(resource) as IDiffEditorViewState;  // overridden for text diff editor support
	}

	private saveTextDiffEditorViewState(input: EditorInput | null): void {
		if (!(input instanceof DiffEditorInput)) {
			return; // only supported for diff editor inputs
		}

		const resource = this.toDiffEditorViewStateResource(input);
		if (!resource) {
			return; // unable to retrieve input resource
		}

		// Clear view state if input is disposed
		if (input.isDisposed()) {
			super.clearTextEditorViewState([resource]);
		}

		// Otherwise save it
		else {
			super.saveTextEditorViewState(resource);

			// Make sure to clean up when the input gets disposed
			Event.once(input.onDispose)(() => {
				super.clearTextEditorViewState([resource]);
			});
		}
	}

	protected retrieveTextEditorViewState(resource: URI): IDiffEditorViewState | null {
		return this.retrieveTextDiffEditorViewState(resource); // overridden for text diff editor support
	}

	private retrieveTextDiffEditorViewState(resource: URI): IDiffEditorViewState | null {
		const control = this.getControl();
		const model = control.getModel();
		if (!model || !model.modified || !model.original) {
			return null; // view state always needs a model
		}

		const modelUri = this.toDiffEditorViewStateResource(model);
		if (!modelUri) {
			return null; // model URI is needed to make sure we save the view state correctly
		}

		if (modelUri.toString() !== resource.toString()) {
			return null; // prevent saving view state for a model that is not the expected one
		}

		return control.saveViewState();
	}

	private toDiffEditorViewStateResource(modelOrInput: IDiffEditorModel | DiffEditorInput): URI | undefined {
		let original: URI | undefined;
		let modified: URI | undefined;

		if (modelOrInput instanceof DiffEditorInput) {
			original = modelOrInput.originalInput.getResource();
			modified = modelOrInput.modifiedInput.getResource();
		} else {
			original = modelOrInput.original.uri;
			modified = modelOrInput.modified.uri;
		}

		if (!original || !modified) {
			return undefined;
		}

		// create a URI that is the Base64 concatenation of original + modified resource
		return URI.from({ scheme: 'diff', path: `${btoa(original.toString())}${btoa(modified.toString())}` });
	}

	dispose(): void {
		this.diffNavigatorDisposables = dispose(this.diffNavigatorDisposables);

		super.dispose();
	}
}<|MERGE_RESOLUTION|>--- conflicted
+++ resolved
@@ -38,7 +38,7 @@
 export class TextDiffEditor extends BaseTextEditor implements ITextDiffEditor {
 
 	static readonly ID = TEXT_DIFF_EDITOR_ID;
-	private reverseColor: boolean;
+
 	private diffNavigator: DiffNavigator;
 	private diffNavigatorDisposables: IDisposable[] = [];
 	// {{SQL CARBON EDIT}}
@@ -70,28 +70,17 @@
 		return nls.localize('textDiffEditor', "Text Diff Editor");
 	}
 
-<<<<<<< HEAD
-	reverseColoring() : void	{
-=======
 	// {{SQL CARBON EDIT}}
 	reverseColoring(): void {
->>>>>>> f20fcb44
 		this.reverseColor = true;
 	}
 
 	createEditorControl(parent: HTMLElement, configuration: ICodeEditorOptions): IDiffEditor {
-<<<<<<< HEAD
-		if(this.reverseColor)
-		{
-			(configuration as IDiffEditorOptions).reverse = true;
-		}
-=======
 		// {{SQL CARBON EDIT}}
 		if (this.reverseColor) {
 			(configuration as IDiffEditorOptions).reverse = true;
 		}
 
->>>>>>> f20fcb44
 		return this.instantiationService.createInstance(DiffEditorWidget, parent, configuration);
 	}
 
