/*---------------------------------------------------------------------------------------------
 *  Copyright (c) Microsoft Corporation. All rights reserved.
 *  Licensed under the Source EULA. See License.txt in the project root for license information.
 *--------------------------------------------------------------------------------------------*/

import { INextIterator } from 'vs/base/common/iterator';

export interface IView {
	id?: string;
}

export interface IViewItem {
	view: IView;
	top: number;
	height: number;
	width: number;
}

export class HeightMap {

	private heightMap: IViewItem[];
	private indexes: { [item: string]: number; };

	constructor() {
		this.heightMap = [];
		this.indexes = {};
	}

	public getContentHeight(): number {
		let last = this.heightMap[this.heightMap.length - 1];
		return !last ? 0 : last.top + last.height;
	}

<<<<<<< HEAD
	public onInsertItems(iterator: INextIterator<IViewItem>, afterItemId: string | undefined = undefined): number | undefined {
=======
	public onInsertItems(iterator: INextIterator<IViewItem>, afterItemId: string | null = null): number | undefined {
>>>>>>> 642f5d44
		let viewItem: IViewItem | null = null;
		let i: number, j: number;
		let totalSize: number;
		let sizeDiff = 0;

		if (afterItemId === null) {
			i = 0;
			totalSize = 0;
		} else {
			i = this.indexes[afterItemId!] + 1;
			viewItem = this.heightMap[i - 1];

			if (!viewItem) {
				console.error('view item doesnt exist');
				return undefined;
			}

			totalSize = viewItem.top + viewItem.height;
		}

		let boundSplice = this.heightMap.splice.bind(this.heightMap, i, 0);

		let itemsToInsert: IViewItem[] = [];

		while (viewItem = iterator.next()) {
			viewItem.top = totalSize + sizeDiff;

			this.indexes[viewItem.view.id!] = i++;
			itemsToInsert.push(viewItem);
			sizeDiff += viewItem.height;
		}

		boundSplice.apply(this.heightMap, itemsToInsert);

		for (j = i; j < this.heightMap.length; j++) {
			viewItem = this.heightMap[j];
			viewItem.top += sizeDiff;
			this.indexes[viewItem.view.id!] = j;
		}

		for (j = itemsToInsert.length - 1; j >= 0; j--) {
			this.onInsertItem(itemsToInsert[j]);
		}

		for (j = this.heightMap.length - 1; j >= i; j--) {
			this.onRefreshItem(this.heightMap[j]);
		}

		return sizeDiff;
	}

	public onInsertItem(item: IViewItem): void {
		// noop
	}

	// Contiguous items
	public onRemoveItems(iterator: INextIterator<string>): void {
		let itemId: string | null = null;
		let viewItem: IViewItem;
		let startIndex: number | null = null;
		let i = 0;
		let sizeDiff = 0;

		while (itemId = iterator.next()) {
			i = this.indexes[itemId];
			viewItem = this.heightMap[i];

			if (!viewItem) {
				console.error('view item doesnt exist');
				return;
			}

			sizeDiff -= viewItem.height;
			delete this.indexes[itemId];
			this.onRemoveItem(viewItem);

			if (startIndex === null) {
				startIndex = i;
			}
		}

		if (sizeDiff === 0 || startIndex === null) {
			return;
		}

		this.heightMap.splice(startIndex, i - startIndex + 1);

		for (i = startIndex; i < this.heightMap.length; i++) {
			viewItem = this.heightMap[i];
			viewItem.top += sizeDiff;
			this.indexes[viewItem.view.id!] = i;
			this.onRefreshItem(viewItem);
		}
	}

	public onRemoveItem(item: IViewItem): void {
		// noop
	}

	public onRefreshItem(item: IViewItem, needsRender: boolean = false): void {
		// noop
	}

	protected updateSize(item: string, size: number): void {
		let i = this.indexes[item];

		let viewItem = this.heightMap[i];

		viewItem.height = size;
	}

	protected updateTop(item: string, top: number): void {
		let i = this.indexes[item];

		let viewItem = this.heightMap[i];

		viewItem.top = top;
	}

	public itemsCount(): number {
		return this.heightMap.length;
	}

	public itemAt(position: number): string {
		return this.heightMap[this.indexAt(position)].view.id!;
	}

	public withItemsInRange(start: number, end: number, fn: (item: string) => void): void {
		start = this.indexAt(start);
		end = this.indexAt(end);
		for (let i = start; i <= end; i++) {
			fn(this.heightMap[i].view.id!);
		}
	}

	public indexAt(position: number): number {
		let left = 0;
		let right = this.heightMap.length;
		let center: number;
		let item: IViewItem;

		// Binary search
		while (left < right) {
			center = Math.floor((left + right) / 2);
			item = this.heightMap[center];

			if (position < item.top) {
				right = center;
			} else if (position >= item.top + item.height) {
				if (left === center) {
					break;
				}
				left = center;
			} else {
				return center;
			}
		}

		return this.heightMap.length;
	}

	public indexAfter(position: number): number {
		return Math.min(this.indexAt(position) + 1, this.heightMap.length);
	}

	public itemAtIndex(index: number): IViewItem {
		return this.heightMap[index];
	}

<<<<<<< HEAD
	public itemAfter(item: IViewItem): IViewItem | undefined {
		return this.heightMap[this.indexes[item.view.id!] + 1] || undefined;
=======
	public itemAfter(item: IViewItem): IViewItem {
		return this.heightMap[this.indexes[item.view.id!] + 1] || null;
>>>>>>> 642f5d44
	}

	public dispose(): void {
		this.heightMap = [];
		this.indexes = {};
	}
}<|MERGE_RESOLUTION|>--- conflicted
+++ resolved
@@ -31,11 +31,7 @@
 		return !last ? 0 : last.top + last.height;
 	}
 
-<<<<<<< HEAD
-	public onInsertItems(iterator: INextIterator<IViewItem>, afterItemId: string | undefined = undefined): number | undefined {
-=======
 	public onInsertItems(iterator: INextIterator<IViewItem>, afterItemId: string | null = null): number | undefined {
->>>>>>> 642f5d44
 		let viewItem: IViewItem | null = null;
 		let i: number, j: number;
 		let totalSize: number;
@@ -205,13 +201,8 @@
 		return this.heightMap[index];
 	}
 
-<<<<<<< HEAD
-	public itemAfter(item: IViewItem): IViewItem | undefined {
-		return this.heightMap[this.indexes[item.view.id!] + 1] || undefined;
-=======
 	public itemAfter(item: IViewItem): IViewItem {
 		return this.heightMap[this.indexes[item.view.id!] + 1] || null;
->>>>>>> 642f5d44
 	}
 
 	public dispose(): void {
