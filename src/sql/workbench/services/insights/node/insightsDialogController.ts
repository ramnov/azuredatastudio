--- conflicted
+++ resolved
@@ -146,15 +146,9 @@
 				this._errorMessageService.showDialog(Severity.Error, nls.localize('insightsError', "Insights error"), error);
 			});
 		});
-<<<<<<< HEAD
-		queryRunner.onMessage(e => {
-			if (e.isError) {
-				this._errorMessageService.showDialog(Severity.Error, nls.localize('insightsError', "Insights error"), e.message);
-=======
 		queryRunner.onMessage(message => {
 			if (message.isError) {
 				this._errorMessageService.showDialog(Severity.Error, nls.localize("insightsError", "Insights error"), message.message);
->>>>>>> b9d985b6
 			}
 		});
 	}
