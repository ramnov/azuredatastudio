--- conflicted
+++ resolved
@@ -130,20 +130,10 @@
 		this._serverGroupOptions = [this.DefaultServerGroup];
 		this._serverGroupSelectBox = new SelectBox(this._serverGroupOptions.map(g => g.name), this.DefaultServerGroup.name, this._contextViewService, undefined, { ariaLabel: this._serverGroupDisplayString });
 		this._previousGroupOption = this._serverGroupSelectBox.value;
-<<<<<<< HEAD
-		this._builder = $().div({ class: 'connection-table' }, (modelTableContent) => {
-			modelTableContent.element('table', { class: 'connection-table-content' }, (tableContainer) => {
-				this._tableContainer = tableContainer;
-			});
-		});
-		this.fillInConnectionForm(cmsDialog);
-		this.registerListeners(cmsDialog);
-=======
 		this._container = DOM.append(container, DOM.$('div.connection-table'));
 		this._tableContainer = DOM.append(this._container, DOM.$('table.connection-table-content'));
 		this.fillInConnectionForm();
 		this.registerListeners();
->>>>>>> 02cf91c1
 		if (this._authTypeSelectBox) {
 			this.onAuthTypeSelected(this._authTypeSelectBox.value);
 		}
@@ -229,13 +219,12 @@
 		this._azureTenantDropdown = new SelectBox([], undefined, this._contextViewService, tenantDropdown, { ariaLabel: tenantLabel });
 		DialogHelper.appendInputSelectBox(tenantDropdown, this._azureTenantDropdown);
 
-<<<<<<< HEAD
 		if (!cmsDialog) {
 			// Database
 			let databaseOption = this._optionsMaps[ConnectionOptionSpecialType.databaseName];
 			let databaseNameBuilder = DialogHelper.appendRow(this._tableContainer, databaseOption.displayName, 'connection-label', 'connection-input');
 
-			this._databaseNameInputBox = new Dropdown(databaseNameBuilder.getHTMLElement(), this._contextViewService, {
+			this._databaseNameInputBox = new Dropdown(databaseNameBuilder, this._contextViewService, {
 				values: [this._defaultDatabaseName, this._loadingDatabaseName],
 				strictSelection: false,
 				placeholder: this._defaultDatabaseName,
@@ -247,24 +236,6 @@
 			// Server group
 			let serverGroupBuilder = DialogHelper.appendRow(this._tableContainer, this._serverGroupDisplayString, 'connection-label', 'connection-input');
 			DialogHelper.appendInputSelectBox(serverGroupBuilder, this._serverGroupSelectBox);
-=======
-		// Database
-		let databaseOption = this._optionsMaps[ConnectionOptionSpecialType.databaseName];
-		let databaseName = DialogHelper.appendRow(this._tableContainer, databaseOption.displayName, 'connection-label', 'connection-input');
-
-		this._databaseNameInputBox = new Dropdown(databaseName, this._contextViewService, {
-			values: [this._defaultDatabaseName, this._loadingDatabaseName],
-			strictSelection: false,
-			placeholder: this._defaultDatabaseName,
-			maxHeight: 125,
-			ariaLabel: databaseOption.displayName,
-			actionLabel: localize('connectionWidget.toggleDatabaseNameDropdown', 'Select Database Toggle Dropdown')
-		});
-
-		// Server group
-		let serverGroup = DialogHelper.appendRow(this._tableContainer, this._serverGroupDisplayString, 'connection-label', 'connection-input');
-		DialogHelper.appendInputSelectBox(serverGroup, this._serverGroupSelectBox);
->>>>>>> 02cf91c1
 
 			// Change Auth options for CMS call for registering a server
 			if (cmsDialog === CmsDialog.serverRegistrationDialog) {
@@ -287,7 +258,7 @@
 		if (cmsDialog) {
 			// registered server description
 			let serverDescriptionBuilder = DialogHelper.appendRow(this._tableContainer, 'Registered server description', 'connection-label', 'connection-input', 'server-description-input');
-			this._serverDescriptionInputBox = new InputBox(serverDescriptionBuilder.getHTMLElement(), this._contextViewService, {type: 'textarea', flexibleHeight: true});
+			this._serverDescriptionInputBox = new InputBox(serverDescriptionBuilder, this._contextViewService, {type: 'textarea', flexibleHeight: true});
 			this._serverDescriptionInputBox.setHeight('100px');
 		}
 
