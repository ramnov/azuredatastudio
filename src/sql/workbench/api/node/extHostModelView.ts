--- conflicted
+++ resolved
@@ -966,10 +966,7 @@
 	public get contentLeft(): string {
 		return this.properties['contentLeft'];
 	}
-<<<<<<< HEAD
-=======
-
->>>>>>> f20fcb44
+
 	public set contentLeft(v: string) {
 		this.setProperty('contentLeft', v);
 	}
@@ -977,10 +974,7 @@
 	public get contentRight(): string {
 		return this.properties['contentRight'];
 	}
-<<<<<<< HEAD
-=======
-
->>>>>>> f20fcb44
+
 	public set contentRight(v: string) {
 		this.setProperty('contentRight', v);
 	}
@@ -1021,8 +1015,6 @@
 		let emitter = this._emitterMap.get(ComponentEventType.onComponentCreated);
 		return emitter && emitter.event;
 	}
-<<<<<<< HEAD
-=======
 
 	public get editorUriLeft(): string {
 		return this.properties['editorUriLeft'];
@@ -1039,7 +1031,6 @@
 	public set editorUriRight(v: string) {
 		this.setProperty('editorUriRight', v);
 	}
->>>>>>> f20fcb44
 }
 
 class RadioButtonWrapper extends ComponentWrapper implements azdata.RadioButtonComponent {
