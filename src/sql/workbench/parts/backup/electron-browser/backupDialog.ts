/*---------------------------------------------------------------------------------------------
 *  Copyright (c) Microsoft Corporation. All rights reserved.
 *  Licensed under the Source EULA. See License.txt in the project root for license information.
 *--------------------------------------------------------------------------------------------*/

import { Modal } from 'sql/workbench/browser/modal/modal';
import { IConnectionProfile } from 'sql/platform/connection/common/interfaces';
import { BackupModule } from 'sql/workbench/parts/backup/electron-browser/backup.module';
import { BACKUP_SELECTOR } from 'sql/workbench/parts/backup/electron-browser/backup.component';
import { attachModalDialogStyler } from 'sql/platform/theme/common/styler';
import * as TelemetryKeys from 'sql/platform/telemetry/telemetryKeys';

import { IContextKeyService } from 'vs/platform/contextkey/common/contextkey';
import { ITelemetryService } from 'vs/platform/telemetry/common/telemetry';
import { IThemeService } from 'vs/platform/theme/common/themeService';
import { IInstantiationService } from 'vs/platform/instantiation/common/instantiation';
import { bootstrapAngular } from 'sql/platform/bootstrap/node/bootstrapService';
import { IClipboardService } from 'vs/platform/clipboard/common/clipboardService';
import { append, $ } from 'vs/base/browser/dom';
import { ILogService } from 'vs/platform/log/common/log';
<<<<<<< HEAD
=======
import { ILayoutService } from 'vs/platform/layout/browser/layoutService';
>>>>>>> ab0cd71d

export class BackupDialog extends Modal {
	private _body: HTMLElement;
	private _backupTitle: string;
	private _moduleRef: any;

	constructor(
		@IThemeService themeService: IThemeService,
		@ILayoutService layoutService: ILayoutService,
		@ITelemetryService telemetryService: ITelemetryService,
		@IContextKeyService contextKeyService: IContextKeyService,
		@ILogService logService: ILogService,
		@IInstantiationService private _instantiationService: IInstantiationService,
		@IClipboardService clipboardService: IClipboardService,
		@ILogService logService: ILogService
	) {
		super('', TelemetryKeys.Backup, telemetryService, layoutService, clipboardService, themeService, logService, contextKeyService, { isAngular: true, hasErrors: true });
	}

	protected renderBody(container: HTMLElement) {
		this._body = append(container, $('.backup-dialog'));
	}

	public render() {
		super.render();
		attachModalDialogStyler(this, this._themeService);

		// Add angular component template to dialog body
		this.bootstrapAngular(this._body);
	}

	/**
	 * Get the bootstrap params and perform the bootstrap
	 */
	private bootstrapAngular(bodyContainer: HTMLElement) {
		bootstrapAngular(this._instantiationService,
			BackupModule,
			bodyContainer,
			BACKUP_SELECTOR,
			undefined,
			undefined,
			(moduleRef) => this._moduleRef = moduleRef);
	}

	public hideError() {
		this.showError('');
	}

	public showError(err: string) {
		this.showError(err);
	}

	/* Overwrite escape key behavior */
	protected onClose() {
		this.close();
	}

	/**
	 * Clean up the module and DOM element and close the dialog
	 */
	public close() {
		this.hide();
	}

	public dispose(): void {
		super.dispose();
		if (this._moduleRef) {
			this._moduleRef.destroy();
		}
	}

	/**
	 * Open the dialog
	 */
	public open(connection: IConnectionProfile) {
		this._backupTitle = 'Backup database - ' + connection.serverName + ':' + connection.databaseName;
		this.title = this._backupTitle;
		this.show();
	}

	protected layout(height?: number): void {
		// Nothing currently laid out in this class
	}

}<|MERGE_RESOLUTION|>--- conflicted
+++ resolved
@@ -18,10 +18,7 @@
 import { IClipboardService } from 'vs/platform/clipboard/common/clipboardService';
 import { append, $ } from 'vs/base/browser/dom';
 import { ILogService } from 'vs/platform/log/common/log';
-<<<<<<< HEAD
-=======
 import { ILayoutService } from 'vs/platform/layout/browser/layoutService';
->>>>>>> ab0cd71d
 
 export class BackupDialog extends Modal {
 	private _body: HTMLElement;
@@ -33,7 +30,6 @@
 		@ILayoutService layoutService: ILayoutService,
 		@ITelemetryService telemetryService: ITelemetryService,
 		@IContextKeyService contextKeyService: IContextKeyService,
-		@ILogService logService: ILogService,
 		@IInstantiationService private _instantiationService: IInstantiationService,
 		@IClipboardService clipboardService: IClipboardService,
 		@ILogService logService: ILogService
