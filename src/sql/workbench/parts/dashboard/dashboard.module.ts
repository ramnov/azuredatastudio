/*---------------------------------------------------------------------------------------------
 *  Copyright (c) Microsoft Corporation. All rights reserved.
 *  Licensed under the Source EULA. See License.txt in the project root for license information.
 *--------------------------------------------------------------------------------------------*/

import { Inject, NgModule, forwardRef, ApplicationRef, ComponentFactoryResolver } from '@angular/core';
import { CommonModule, APP_BASE_HREF } from '@angular/common';
import { BrowserModule } from '@angular/platform-browser';
import { RouterModule, Routes, UrlSerializer, Router, NavigationEnd } from '@angular/router';
import { FormsModule } from '@angular/forms';
import { NgGridModule } from 'angular2-grid';
import { ChartsModule } from 'ng2-charts';

import CustomUrlSerializer from 'sql/base/node/urlSerializer';
import { Extensions, IInsightRegistry } from 'sql/platform/dashboard/common/insightRegistry';
import { Extensions as ComponentExtensions, IComponentRegistry } from 'sql/platform/dashboard/common/modelComponentRegistry';
import { IBootstrapParams, ISelector, providerIterator } from 'sql/platform/bootstrap/node/bootstrapService';

import { Registry } from 'vs/platform/registry/common/platform';

/* Telemetry */
import { ITelemetryService } from 'vs/platform/telemetry/common/telemetry';
import * as TelemetryUtils from 'sql/platform/telemetry/telemetryUtilities';
import * as TelemetryKeys from 'sql/platform/telemetry/telemetryKeys';

/* Services */
import { BreadcrumbService } from 'sql/workbench/parts/dashboard/services/breadcrumb.service';
import { DashboardServiceInterface } from 'sql/workbench/parts/dashboard/services/dashboardServiceInterface.service';
import { CommonServiceInterface } from 'sql/platform/bootstrap/node/commonServiceInterface.service';

/* Directives */
import { ComponentHostDirective } from 'sql/workbench/parts/dashboard/common/componentHost.directive';

/* Base Components */
import { DashboardComponent } from 'sql/workbench/parts/dashboard/dashboard.component';
import { DashboardWidgetWrapper } from 'sql/workbench/parts/dashboard/contents/dashboardWidgetWrapper.component';
import { DashboardWidgetContainer } from 'sql/workbench/parts/dashboard/containers/dashboardWidgetContainer.component';
import { DashboardGridContainer } from 'sql/workbench/parts/dashboard/containers/dashboardGridContainer.component';
import { DashboardWebviewContainer } from 'sql/workbench/parts/dashboard/containers/dashboardWebviewContainer.component';
import { DashboardModelViewContainer } from 'sql/workbench/parts/dashboard/containers/dashboardModelViewContainer.component';
import { DashboardErrorContainer } from 'sql/workbench/parts/dashboard/containers/dashboardErrorContainer.component';
import { DashboardNavSection } from 'sql/workbench/parts/dashboard/containers/dashboardNavSection.component';
import { WidgetContent } from 'sql/workbench/parts/dashboard/contents/widgetContent.component';
import { ModelViewContent } from 'sql/workbench/electron-browser/modelComponents/modelViewContent.component';
import { ModelComponentWrapper } from 'sql/workbench/electron-browser/modelComponents/modelComponentWrapper.component';
import { WebviewContent } from 'sql/workbench/parts/dashboard/contents/webviewContent.component';
import { BreadcrumbComponent } from 'sql/base/electron-browser/ui/breadcrumb/breadcrumb.component';
import { IBreadcrumbService } from 'sql/base/electron-browser/ui/breadcrumb/interfaces';
import { DashboardHomeContainer } from 'sql/workbench/parts/dashboard/containers/dashboardHomeContainer.component';
import { ControlHostContent } from 'sql/workbench/parts/dashboard/contents/controlHostContent.component';
import { DashboardControlHostContainer } from 'sql/workbench/parts/dashboard/containers/dashboardControlHostContainer.component';
import { JobsViewComponent } from 'sql/workbench/parts/jobManagement/electron-browser/jobsView.component';
import { AgentViewComponent } from 'sql/workbench/parts/jobManagement/electron-browser/agentView.component';
import { AlertsViewComponent } from 'sql/workbench/parts/jobManagement/electron-browser/alertsView.component';
import { JobHistoryComponent } from 'sql/workbench/parts/jobManagement/electron-browser/jobHistory.component';
import { OperatorsViewComponent } from 'sql/workbench/parts/jobManagement/electron-browser/operatorsView.component';
import { ProxiesViewComponent } from 'sql/workbench/parts/jobManagement/electron-browser/proxiesView.component';
import LoadingSpinner from 'sql/workbench/electron-browser/modelComponents/loadingSpinner.component';
import { Checkbox } from 'sql/base/electron-browser/ui/checkbox/checkbox.component';
import { SelectBox } from 'sql/platform/ui/electron-browser/selectBox/selectBox.component';
import { InputBox } from 'sql/base/electron-browser/ui/inputBox/inputBox.component';
import { EditableDropDown } from 'sql/platform/electron-browser/editableDropdown/editableDropdown.component';

const baseComponents = [DashboardHomeContainer, DashboardComponent, DashboardWidgetWrapper, DashboardWebviewContainer,
	DashboardWidgetContainer, DashboardGridContainer, DashboardErrorContainer, DashboardNavSection, ModelViewContent, WebviewContent, WidgetContent,
	ComponentHostDirective, BreadcrumbComponent, ControlHostContent, DashboardControlHostContainer,
	JobsViewComponent, AgentViewComponent, JobHistoryComponent, JobStepsViewComponent, AlertsViewComponent, ProxiesViewComponent, OperatorsViewComponent,
	DashboardModelViewContainer, ModelComponentWrapper, Checkbox, EditableDropDown, SelectBox, InputBox, LoadingSpinner];

/* Panel */
import { PanelModule } from 'sql/base/electron-browser/ui/panel/panel.module';

import { ScrollableModule } from 'sql/base/electron-browser/ui/scrollable/scrollable.module';

/* Pages */
import { ServerDashboardPage } from 'sql/workbench/parts/dashboard/pages/serverDashboardPage.component';
import { DatabaseDashboardPage } from 'sql/workbench/parts/dashboard/pages/databaseDashboardPage.component';

const pageComponents = [ServerDashboardPage, DatabaseDashboardPage];

/* Widget Components */
import { PropertiesWidgetComponent } from 'sql/workbench/parts/dashboard/widgets/properties/propertiesWidget.component';
import { ExplorerWidget } from 'sql/workbench/parts/dashboard/widgets/explorer/explorerWidget.component';
import { TasksWidget } from 'sql/workbench/parts/dashboard/widgets/tasks/tasksWidget.component';
import { InsightsWidget } from 'sql/workbench/parts/dashboard/widgets/insights/insightsWidget.component';
import { WebviewWidget } from 'sql/workbench/parts/dashboard/widgets/webview/webviewWidget.component';
import { JobStepsViewComponent } from 'sql/workbench/parts/jobManagement/electron-browser/jobStepsView.component';
import { IInstantiationService, _util } from 'vs/platform/instantiation/common/instantiation';
import { ILogService } from 'vs/platform/log/common/log';

const widgetComponents = [
	PropertiesWidgetComponent,
	ExplorerWidget,
	TasksWidget,
	InsightsWidget,
	WebviewWidget
];

/* Insights */
const insightComponents = Registry.as<IInsightRegistry>(Extensions.InsightContribution).getAllCtors();

/* Model-backed components */
const extensionComponents = Registry.as<IComponentRegistry>(ComponentExtensions.ComponentContribution).getAllCtors();

// Setup routes for various child components
const appRoutes: Routes = [
	{ path: 'database-dashboard', component: DatabaseDashboardPage },
	{ path: 'server-dashboard', component: ServerDashboardPage },
	{
		path: '',
		redirectTo: 'database-dashboard',
		pathMatch: 'full'
	},
	{ path: '**', component: DatabaseDashboardPage }
];

// Connection Dashboard main angular module
export const DashboardModule = (params, selector: string, instantiationService: IInstantiationService): any => {
	@NgModule({
		declarations: [
			...baseComponents,
			...pageComponents,
			...widgetComponents,
			...insightComponents,
			...extensionComponents
		],
		// also for widgets
		entryComponents: [
			DashboardComponent,
			...widgetComponents,
			...insightComponents,
			...extensionComponents
		],
		imports: [
			CommonModule,
			BrowserModule,
			FormsModule,
			NgGridModule,
			ChartsModule,
			RouterModule.forRoot(appRoutes),
			PanelModule,
			ScrollableModule
		],
		providers: [
			{ provide: APP_BASE_HREF, useValue: '/' },
			{ provide: IBreadcrumbService, useClass: BreadcrumbService },
			{ provide: CommonServiceInterface, useClass: DashboardServiceInterface },
			{ provide: UrlSerializer, useClass: CustomUrlSerializer },
			{ provide: IBootstrapParams, useValue: params },
			{ provide: ISelector, useValue: selector },
			...providerIterator(instantiationService)
		]
	})
	class ModuleClass {
		private navigations = 0;
		constructor(
			@Inject(forwardRef(() => ComponentFactoryResolver)) private _resolver: ComponentFactoryResolver,
			@Inject(forwardRef(() => Router)) private _router: Router,
			@Inject(ITelemetryService) private telemetryService: ITelemetryService,
<<<<<<< HEAD
			@Inject(ILogService) private logService: ILogService,
=======
			@Inject(ILogService) private readonly logService: ILogService,
>>>>>>> ab0cd71d
			@Inject(ISelector) private selector: string
		) {
		}

		ngDoBootstrap(appRef: ApplicationRef) {
			const factory = this._resolver.resolveComponentFactory(DashboardComponent);
			(<any>factory).factory.selector = this.selector;
			appRef.bootstrap(factory);

			this._router.events.subscribe(e => {
				if (e instanceof NavigationEnd) {
					this.navigations++;
<<<<<<< HEAD
					TelemetryUtils.addTelemetry(this.telemetryService, TelemetryKeys.DashboardNavigated, this.logService, {
=======
					TelemetryUtils.addTelemetry(this.telemetryService, this.logService, TelemetryKeys.DashboardNavigated, {
>>>>>>> ab0cd71d
						numberOfNavigations: this.navigations
					});
				}
			});
		}
	}

	return ModuleClass;
};<|MERGE_RESOLUTION|>--- conflicted
+++ resolved
@@ -157,11 +157,7 @@
 			@Inject(forwardRef(() => ComponentFactoryResolver)) private _resolver: ComponentFactoryResolver,
 			@Inject(forwardRef(() => Router)) private _router: Router,
 			@Inject(ITelemetryService) private telemetryService: ITelemetryService,
-<<<<<<< HEAD
-			@Inject(ILogService) private logService: ILogService,
-=======
 			@Inject(ILogService) private readonly logService: ILogService,
->>>>>>> ab0cd71d
 			@Inject(ISelector) private selector: string
 		) {
 		}
@@ -174,11 +170,7 @@
 			this._router.events.subscribe(e => {
 				if (e instanceof NavigationEnd) {
 					this.navigations++;
-<<<<<<< HEAD
-					TelemetryUtils.addTelemetry(this.telemetryService, TelemetryKeys.DashboardNavigated, this.logService, {
-=======
 					TelemetryUtils.addTelemetry(this.telemetryService, this.logService, TelemetryKeys.DashboardNavigated, {
->>>>>>> ab0cd71d
 						numberOfNavigations: this.navigations
 					});
 				}
