--- conflicted
+++ resolved
@@ -15,7 +15,6 @@
 import { TextResourceEditor } from 'vs/workbench/browser/parts/editor/textResourceEditor';
 import { IEditorService } from 'vs/workbench/services/editor/common/editorService';
 import { IContextKey, IContextKeyService } from 'vs/platform/contextkey/common/contextkey';
-<<<<<<< HEAD
 import { CancellationToken } from 'vs/base/common/cancellation';
 import { ICodeEditor } from 'vs/editor/browser/editorBrowser';
 import { IStorageService } from 'vs/platform/storage/common/storage';
@@ -23,12 +22,8 @@
 import { SplitView, Sizing } from 'vs/base/browser/ui/splitview/splitview';
 import { Event } from 'vs/base/common/event';
 import { dispose, IDisposable } from 'vs/base/common/lifecycle';
-=======
-import { IActionViewItem } from 'vs/base/browser/ui/actionbar/actionbar';
-import { Action } from 'vs/base/common/actions';
->>>>>>> 5d44b6a6
 import { ISelectionData } from 'azdata';
-import { Action, IActionItem } from 'vs/base/common/actions';
+import { Action, IActionViewItem } from 'vs/base/common/actions';
 import { IConfigurationService } from 'vs/platform/configuration/common/configuration';
 
 import { QueryInput, IQueryEditorStateChange } from 'sql/workbench/parts/query/common/queryInput';
@@ -136,7 +131,7 @@
 		// Create QueryTaskbar
 		let taskbarContainer = DOM.append(parentElement, DOM.$('div'));
 		this.taskbar = this._register(new Taskbar(taskbarContainer, {
-			actionItemProvider: (action: Action) => this._getActionItemForAction(action),
+			actionViewItemProvider: (action: Action) => this._getActionItemForAction(action),
 		}));
 
 		// Create Actions for the toolbar
@@ -196,7 +191,7 @@
 	 * Gets the IActionItem for the List Databases dropdown if provided the associated Action.
 	 * Otherwise returns null.
 	 */
-	private _getActionItemForAction(action: Action): IActionItem {
+	private _getActionItemForAction(action: Action): IActionViewItem {
 		if (action.id === actions.ListDatabasesAction.ID) {
 			return this.listDatabasesActionItem;
 		}
@@ -479,302 +474,7 @@
 	}
 
 	/**
-<<<<<<< HEAD
 	 * Calls the run method of this editor's RunQueryAction
-=======
-	 * Calls the run method of this editor's CancelQueryAction
-	 */
-	public cancelQuery(): void {
-		this._cancelQueryAction.run();
-	}
-
-	public rebuildIntelliSenseCache(): void {
-		this._connectionManagementService.rebuildIntelliSenseCache(this.connectedUri);
-	}
-
-	public setOptions(options: EditorOptions): void {
-		const textOptions = <TextEditorOptions>options;
-		if (textOptions && types.isFunction(textOptions.apply)) {
-			textOptions.apply(this.getControl() as editorCommon.IEditor, editorCommon.ScrollType.Smooth);
-		}
-	}
-
-	// PRIVATE METHODS ////////////////////////////////////////////////////////////
-
-	/**
-	 * Creates the query execution taskbar that appears at the top of the QueryEditor
-	 */
-	private _createTaskbar(parentElement: HTMLElement): void {
-		// Create QueryTaskbar
-		this._taskbarContainer = DOM.append(parentElement, DOM.$('div'));
-		this._taskbar = new Taskbar(this._taskbarContainer, {
-			actionViewItemProvider: (action: Action) => this._getActionItemForAction(action),
-		});
-
-		// Create Actions for the toolbar
-		this._runQueryAction = this._instantiationService.createInstance(RunQueryAction, this);
-		this._cancelQueryAction = this._instantiationService.createInstance(CancelQueryAction, this);
-		this._toggleConnectDatabaseAction = this._instantiationService.createInstance(ToggleConnectDatabaseAction, this, false);
-		this._changeConnectionAction = this._instantiationService.createInstance(ConnectDatabaseAction, this, true);
-		this._listDatabasesAction = this._instantiationService.createInstance(ListDatabasesAction, this);
-		this._estimatedQueryPlanAction = this._instantiationService.createInstance(EstimatedQueryPlanAction, this);
-		this._actualQueryPlanAction = this._instantiationService.createInstance(ActualQueryPlanAction, this);
-
-		this.setTaskbarContent();
-
-		this._toDispose.push(this._configurationService.onDidChangeConfiguration(e => {
-			if (e.affectedKeys.includes('workbench.enablePreviewFeatures')) {
-				this.setTaskbarContent();
-			}
-		}));
-	}
-
-	private setTaskbarContent(): void {
-		// Create HTML Elements for the taskbar
-		let separator = Taskbar.createTaskbarSeparator();
-
-		// Set the content in the order we desire
-		let content: ITaskbarContent[] = [
-			{ action: this._runQueryAction },
-			{ action: this._cancelQueryAction },
-			{ element: separator },
-			{ action: this._toggleConnectDatabaseAction },
-			{ action: this._changeConnectionAction },
-			{ action: this._listDatabasesAction },
-			{ element: separator },
-			{ action: this._estimatedQueryPlanAction }
-		];
-
-		// Remove the estimated query plan action if preview features are not enabled
-		let previewFeaturesEnabled = this._configurationService.getValue('workbench')['enablePreviewFeatures'];
-		if (!previewFeaturesEnabled) {
-			content = content.slice(0, -2);
-		}
-
-		this._taskbar.setContent(content);
-	}
-
-	/**
-	 * Gets the IActionItem for the List Databases dropdown if provided the associated Action.
-	 * Otherwise returns null.
-	 */
-	private _getActionItemForAction(action: Action): IActionViewItem {
-		if (action.id === ListDatabasesAction.ID) {
-			return this.listDatabasesActionItem;
-		}
-
-		return null;
-	}
-
-	/**
-	 * Public for testing purposes only
-	 */
-	public get listDatabasesActionItem(): ListDatabasesActionItem {
-		if (!this._listDatabasesActionItem) {
-			this._listDatabasesActionItem = this._instantiationService.createInstance(ListDatabasesActionItem, this);
-			this._register(this._listDatabasesActionItem.attachStyler(this.themeService));
-		}
-		return this._listDatabasesActionItem;
-	}
-
-	/**
-	 * Handles setting input for this editor.
-	 */
-	private _updateInput(oldInput: QueryInput, newInput: QueryInput, options?: EditorOptions): Promise<void> {
-		if (this._sqlEditor) {
-			this._sqlEditor.clearInput();
-		}
-
-		if (oldInput) {
-			this._disposeEditors();
-		}
-
-		this._createSqlEditorContainer();
-		if (this._isResultsEditorVisible()) {
-			this._createResultsEditorContainer();
-
-			let uri: string = newInput.getQueryResultsInputResource();
-			if (uri) {
-				this._queryModelService.refreshResultsets(uri);
-			}
-		}
-
-		if (this._sash) {
-			if (this._isResultsEditorVisible()) {
-				this._sash.show();
-			} else {
-				this._sash.hide();
-			}
-		}
-
-		this._updateTaskbar();
-		return this._setNewInput(newInput, options);
-	}
-
-	/**
-	 * Handles setting input and creating editors when this QueryEditor is either:
-	 * - Opened for the first time
-	 * - Opened with a new QueryInput
-	 * This will create only the SQL editor if the results editor does not yet exist for the
-	 * given QueryInput.
-	 */
-	private _setNewInput(newInput: QueryInput, options?: EditorOptions): Promise<any> {
-
-		// Promises that will ensure proper ordering of editor creation logic
-		let createEditors: () => Promise<any>;
-		let onEditorsCreated: (result) => Promise<any>;
-
-		// If both editors exist, create joined promises - one for each editor
-		if (this._isResultsEditorVisible()) {
-			createEditors = () => {
-				return Promise.all([
-					this._createEditor(<QueryResultsInput>newInput.results, this._resultsEditorContainer, this.group),
-					this._createEditor(<UntitledEditorInput>newInput.sql, this._sqlEditorContainer, this.group)
-				]);
-			};
-			onEditorsCreated = (result: IEditor[]) => {
-				return Promise.all([
-					this._onResultsEditorCreated(<QueryResultsEditor>result[0], newInput.results, options),
-					this._onSqlEditorCreated(<TextResourceEditor>result[1], newInput.sql, options)
-				]);
-			};
-
-			// If only the sql editor exists, create a promise and wait for the sql editor to be created
-		} else {
-			createEditors = () => {
-				return this._createEditor(<UntitledEditorInput>newInput.sql, this._sqlEditorContainer, this.group);
-			};
-			onEditorsCreated = (result: TextResourceEditor) => {
-				return Promise.all([
-					this._onSqlEditorCreated(result, newInput.sql, options)
-				]);
-			};
-		}
-
-		// Create a promise to re render the layout after the editor creation logic
-		let doLayout: () => Promise<any> = () => {
-			this._doLayout();
-			return Promise.resolve(undefined);
-		};
-
-		// Run all three steps synchronously
-		return createEditors()
-			.then(onEditorsCreated)
-			.then(doLayout)
-			.then(() => {
-				if (newInput.results) {
-					newInput.results.onRestoreViewStateEmitter.fire();
-				}
-				if (newInput.savedViewState) {
-					this._sqlEditor.getControl().restoreViewState(newInput.savedViewState);
-				}
-			});
-	}
-
-	/**
-	 * Create a single editor based on the type of the given EditorInput.
-	 */
-	private _createEditor(editorInput: EditorInput, container: HTMLElement, group: IEditorGroup): Promise<BaseEditor> {
-		const descriptor = this._editorDescriptorService.getEditor(editorInput);
-		if (!descriptor) {
-			return Promise.reject(new Error(strings.format('Can not find a registered editor for the input {0}', editorInput)));
-		}
-
-		let editor = descriptor.instantiate(this._instantiationService);
-		editor.create(container);
-		editor.setVisible(this.isVisible(), group);
-		return Promise.resolve(editor);
-	}
-
-	/**
-	 * Sets input for the SQL editor after it has been created.
-	 */
-	private _onSqlEditorCreated(sqlEditor: TextResourceEditor, sqlInput: UntitledEditorInput, options: EditorOptions): Thenable<void> {
-		this._sqlEditor = sqlEditor;
-		return this._sqlEditor.setInput(sqlInput, options, CancellationToken.None);
-	}
-
-	/**
-	 * Sets input for the results editor after it has been created.
-	 */
-	private _onResultsEditorCreated(resultsEditor: QueryResultsEditor, resultsInput: QueryResultsInput, options: EditorOptions): Promise<void> {
-		this._resultsEditor = resultsEditor;
-		return this._resultsEditor.setInput(resultsInput, options);
-	}
-
-	/**
-	 * Appends the HTML for the SQL editor. Creates new HTML every time.
-	 */
-	private _createSqlEditorContainer() {
-		const parentElement = this.getContainer();
-		this._sqlEditorContainer = DOM.append(parentElement, DOM.$('.details-editor-container'));
-		this._sqlEditorContainer.style.position = 'absolute';
-	}
-
-	/**
-	 * Appends the HTML for the QueryResultsEditor to the QueryEditor. If the HTML has not yet been
-	 * created, it creates it and appends it. If it has already been created, it locates it and
-	 * appends it.
-	 */
-	private _createResultsEditorContainer() {
-		this._createSash();
-
-		const parentElement = this.getContainer();
-		let input = <QueryInput>this.input;
-
-		if (!input.results.container) {
-			let cssClass: string = '.master-editor-container';
-			if (this._orientation === Orientation.HORIZONTAL) {
-				cssClass = '.master-editor-container-horizontal';
-			}
-
-			this._resultsEditorContainer = DOM.append(parentElement, DOM.$(cssClass));
-			this._resultsEditorContainer.style.position = 'absolute';
-
-			input.results.container = this._resultsEditorContainer;
-		} else {
-			this._resultsEditorContainer = DOM.append(parentElement, input.results.container);
-		}
-	}
-
-	/**
-	 * Creates the sash with the requested orientation and registers sash callbacks
-	 */
-	private _createSash(): void {
-		if (!this._sash) {
-			let parentElement: HTMLElement = this.getContainer();
-
-			if (this._orientation === Orientation.HORIZONTAL) {
-				this._sash = this._register(new HorizontalFlexibleSash(parentElement, this._minEditorSize));
-			} else {
-				this._sash = this._register(new VerticalFlexibleSash(parentElement, this._minEditorSize));
-				this._sash.setEdge(this.getTaskBarHeight() + this._tabHeight);
-			}
-			this._setSashDimension();
-
-			this._register(this._sash.onPositionChange(position => this._doLayout()));
-		}
-
-		this.sash.show();
-	}
-
-	private _setSashDimension(): void {
-		if (!this._dimension) {
-			return;
-		}
-		if (this._orientation === Orientation.HORIZONTAL) {
-			this._sash.setDimenesion(this._dimension);
-		} else {
-			this._sash.setDimenesion(new DOM.Dimension(this._dimension.width, this._dimension.height - this.getTaskBarHeight()));
-		}
-
-	}
-
-	/**
-	 * Updates the size of the 2 sub-editors. Uses agnostic dimensions due to the fact that
-	 * the IFlexibleSash could be horizontal or vertical. The same logic is used for horizontal
-	 * and vertical sashes.
->>>>>>> 5d44b6a6
 	 */
 	public runQuery(): void {
 		this._runQueryAction.run();
