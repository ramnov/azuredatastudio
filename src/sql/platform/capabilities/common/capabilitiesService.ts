/*---------------------------------------------------------------------------------------------
 *  Copyright (c) Microsoft Corporation. All rights reserved.
 *  Licensed under the Source EULA. See License.txt in the project root for license information.
 *--------------------------------------------------------------------------------------------*/

import { ConnectionManagementInfo } from 'sql/platform/connection/common/connectionManagementInfo';
import { ConnectionProviderProperties } from 'sql/workbench/parts/connection/common/connectionProviderExtension';

import * as azdata from 'sqlops';

import { Event } from 'vs/base/common/event';
import { IAction } from 'vs/base/common/actions';
import { createDecorator } from 'vs/platform/instantiation/common/instantiation';

export const SERVICE_ID = 'capabilitiesService';
export const HOST_NAME = 'azdata';
export const HOST_VERSION = '1.0';

export const clientCapabilities = {
	hostName: HOST_NAME,
	hostVersion: HOST_VERSION
};

export interface ProviderFeatures {
	connection: ConnectionProviderProperties;
}


export const ICapabilitiesService = createDecorator<ICapabilitiesService>(SERVICE_ID);

/**
 * Interface for managing provider capabilities
 */
export interface ICapabilitiesService {
	_serviceBrand: any;

	/**
	 * Retrieve a list of registered capabilities providers
	 */
	getCapabilities(provider: string): ProviderFeatures;

	/**
	 * get the old version of provider information
	 */
	getLegacyCapabilities(provider: string): azdata.DataProtocolServerCapabilities;

	/**
	 * Register a capabilities provider
	 */
	registerProvider(provider: azdata.CapabilitiesProvider): void;

	/**
	 * Returns true if the feature is available for given connection
	 */
	isFeatureAvailable(action: IAction, connectionManagementInfo: ConnectionManagementInfo): boolean;

	/**
	 * When a new capabilities is registered, it emits the provider name, be to use to get the new capabilities
	 */
	readonly onCapabilitiesRegistered: Event<ProviderFeatures>;

	/**
	 * Get an array of all known providers
	 */
	readonly providers: { [id: string]: ProviderFeatures };

<<<<<<< HEAD
}

/**
 * Capabilities service implementation class.  This class provides the ability
 * to discover the DMP capabilties that a DMP provider offers.
 */
export class CapabilitiesService extends Disposable implements ICapabilitiesService {
	_serviceBrand: any;

	private _momento: Memento;
	private _providers = new Map<string, ProviderFeatures>();
	private _featureUpdateEvents = new Map<string, Emitter<ProviderFeatures>>();
	private _legacyProviders = new Map<string, azdata.DataProtocolServerCapabilities>();

	private _onCapabilitiesRegistered = this._register(new Emitter<ProviderFeatures>());
	public readonly onCapabilitiesRegistered = this._onCapabilitiesRegistered.event;

	constructor(
		@IStorageService private _storageService: IStorageService,
		@IExtensionService extensionService: IExtensionService,
		@IExtensionManagementService extentionManagementService: IExtensionManagementService
	) {
		super();

		this._momento = new Memento('capabilities', this._storageService);

		if (!this.capabilities.connectionProviderCache) {
			this.capabilities.connectionProviderCache = {};
		}

		// handle in case some extensions have already registered (unlikley)
		entries(connectionRegistry.providers).map(v => {
			this.handleConnectionProvider({ id: v[0], properties: v[1] });
		});
		// register for when new extensions are added
		this._register(connectionRegistry.onNewProvider(this.handleConnectionProvider, this));

		// handle adding already known capabilities (could have caching problems)
		entries(this.capabilities.connectionProviderCache).map(v => {
			this.handleConnectionProvider({ id: v[0], properties: v[1] }, false);
		});

		extensionService.whenInstalledExtensionsRegistered().then(() => {
			this.cleanupProviders();
		});

		_storageService.onWillSaveState(() => this.shutdown());

		this._register(extentionManagementService.onDidUninstallExtension(({ identifier }) => {
			const connectionProvider = 'connectionProvider';
			extensionService.getExtensions().then(i => {
				let extension = i.find(c => c.identifier.value.toLowerCase() === identifier.id.toLowerCase());
				if (extension && extension.contributes
					&& extension.contributes[connectionProvider]
					&& extension.contributes[connectionProvider].providerId) {
					let id = extension.contributes[connectionProvider].providerId;
					delete this.capabilities.connectionProviderCache[id];
				}
			});
		}));
	}

	private cleanupProviders(): void {
		let knownProviders = Object.keys(connectionRegistry.providers);
		for (let key in this.capabilities.connectionProviderCache) {
			if (!knownProviders.includes(key)) {
				this._providers.delete(key);
				delete this.capabilities.connectionProviderCache[key];
			}
		}
	}

	private handleConnectionProvider(e: { id: string, properties: ConnectionProviderProperties }, isNew = true): void {

		let provider = this._providers.get(e.id);
		if (provider) {
			provider.connection = e.properties;
		} else {
			provider = {
				connection: e.properties
			};
			this._providers.set(e.id, provider);
		}
		if (!this._featureUpdateEvents.has(e.id)) {
			this._featureUpdateEvents.set(e.id, new Emitter<ProviderFeatures>());
		}

		if (isNew) {
			this.capabilities.connectionProviderCache[e.id] = e.properties;
			this._onCapabilitiesRegistered.fire(provider);
		}
	}

	/**
	 * Retrieve a list of registered server capabilities
	 */
	public getCapabilities(provider: string): ProviderFeatures {
		return this._providers.get(provider);
	}

	public getLegacyCapabilities(provider: string): azdata.DataProtocolServerCapabilities {
		return this._legacyProviders.get(provider);
	}

	public get providers(): { [id: string]: ProviderFeatures } {
		return toObject(this._providers);
	}

	private get capabilities(): CapabilitiesMomento {
		return this._momento.getMemento(StorageScope.GLOBAL) as CapabilitiesMomento;
	}

	/**
	 * Register the capabilities provider and query the provider for its capabilities
	 */
	public registerProvider(provider: azdata.CapabilitiesProvider): void {
		// request the capabilities from server
		provider.getServerCapabilities(clientCapabilities).then(serverCapabilities => {
			this._legacyProviders.set(serverCapabilities.providerName, serverCapabilities);
		});
	}

	/**
	 * Returns true if the feature is available for given connection
	 * @param featureComponent a component which should have the feature name
	 * @param connectionManagementInfo connectionManagementInfo
	 */
	public isFeatureAvailable(action: IAction, connectionManagementInfo: ConnectionManagementInfo): boolean {
		let isCloud = connectionManagementInfo && connectionManagementInfo.serverInfo && connectionManagementInfo.serverInfo.isCloud;
		let isMssql = connectionManagementInfo.connectionProfile.providerName === 'MSSQL';
		// TODO: The logic should from capabilities service.
		if (action) {
			let featureName: string = action.id;
			switch (featureName) {
				case Constants.BackupFeatureName:
					if (isMssql) {
						return connectionManagementInfo.connectionProfile.databaseName && !isCloud;
					} else {
						return !!connectionManagementInfo.connectionProfile.databaseName;
					}
				case Constants.RestoreFeatureName:
					if (isMssql) {
						return !isCloud;
					} else {
						return !!connectionManagementInfo.connectionProfile.databaseName;
					}
				default:
					return true;
			}
		} else {
			return true;
		}
	}

	private shutdown(): void {
		this._momento.saveMemento();
	}
=======
>>>>>>> 642f5d44
}<|MERGE_RESOLUTION|>--- conflicted
+++ resolved
@@ -64,164 +64,4 @@
 	 */
 	readonly providers: { [id: string]: ProviderFeatures };
 
-<<<<<<< HEAD
-}
-
-/**
- * Capabilities service implementation class.  This class provides the ability
- * to discover the DMP capabilties that a DMP provider offers.
- */
-export class CapabilitiesService extends Disposable implements ICapabilitiesService {
-	_serviceBrand: any;
-
-	private _momento: Memento;
-	private _providers = new Map<string, ProviderFeatures>();
-	private _featureUpdateEvents = new Map<string, Emitter<ProviderFeatures>>();
-	private _legacyProviders = new Map<string, azdata.DataProtocolServerCapabilities>();
-
-	private _onCapabilitiesRegistered = this._register(new Emitter<ProviderFeatures>());
-	public readonly onCapabilitiesRegistered = this._onCapabilitiesRegistered.event;
-
-	constructor(
-		@IStorageService private _storageService: IStorageService,
-		@IExtensionService extensionService: IExtensionService,
-		@IExtensionManagementService extentionManagementService: IExtensionManagementService
-	) {
-		super();
-
-		this._momento = new Memento('capabilities', this._storageService);
-
-		if (!this.capabilities.connectionProviderCache) {
-			this.capabilities.connectionProviderCache = {};
-		}
-
-		// handle in case some extensions have already registered (unlikley)
-		entries(connectionRegistry.providers).map(v => {
-			this.handleConnectionProvider({ id: v[0], properties: v[1] });
-		});
-		// register for when new extensions are added
-		this._register(connectionRegistry.onNewProvider(this.handleConnectionProvider, this));
-
-		// handle adding already known capabilities (could have caching problems)
-		entries(this.capabilities.connectionProviderCache).map(v => {
-			this.handleConnectionProvider({ id: v[0], properties: v[1] }, false);
-		});
-
-		extensionService.whenInstalledExtensionsRegistered().then(() => {
-			this.cleanupProviders();
-		});
-
-		_storageService.onWillSaveState(() => this.shutdown());
-
-		this._register(extentionManagementService.onDidUninstallExtension(({ identifier }) => {
-			const connectionProvider = 'connectionProvider';
-			extensionService.getExtensions().then(i => {
-				let extension = i.find(c => c.identifier.value.toLowerCase() === identifier.id.toLowerCase());
-				if (extension && extension.contributes
-					&& extension.contributes[connectionProvider]
-					&& extension.contributes[connectionProvider].providerId) {
-					let id = extension.contributes[connectionProvider].providerId;
-					delete this.capabilities.connectionProviderCache[id];
-				}
-			});
-		}));
-	}
-
-	private cleanupProviders(): void {
-		let knownProviders = Object.keys(connectionRegistry.providers);
-		for (let key in this.capabilities.connectionProviderCache) {
-			if (!knownProviders.includes(key)) {
-				this._providers.delete(key);
-				delete this.capabilities.connectionProviderCache[key];
-			}
-		}
-	}
-
-	private handleConnectionProvider(e: { id: string, properties: ConnectionProviderProperties }, isNew = true): void {
-
-		let provider = this._providers.get(e.id);
-		if (provider) {
-			provider.connection = e.properties;
-		} else {
-			provider = {
-				connection: e.properties
-			};
-			this._providers.set(e.id, provider);
-		}
-		if (!this._featureUpdateEvents.has(e.id)) {
-			this._featureUpdateEvents.set(e.id, new Emitter<ProviderFeatures>());
-		}
-
-		if (isNew) {
-			this.capabilities.connectionProviderCache[e.id] = e.properties;
-			this._onCapabilitiesRegistered.fire(provider);
-		}
-	}
-
-	/**
-	 * Retrieve a list of registered server capabilities
-	 */
-	public getCapabilities(provider: string): ProviderFeatures {
-		return this._providers.get(provider);
-	}
-
-	public getLegacyCapabilities(provider: string): azdata.DataProtocolServerCapabilities {
-		return this._legacyProviders.get(provider);
-	}
-
-	public get providers(): { [id: string]: ProviderFeatures } {
-		return toObject(this._providers);
-	}
-
-	private get capabilities(): CapabilitiesMomento {
-		return this._momento.getMemento(StorageScope.GLOBAL) as CapabilitiesMomento;
-	}
-
-	/**
-	 * Register the capabilities provider and query the provider for its capabilities
-	 */
-	public registerProvider(provider: azdata.CapabilitiesProvider): void {
-		// request the capabilities from server
-		provider.getServerCapabilities(clientCapabilities).then(serverCapabilities => {
-			this._legacyProviders.set(serverCapabilities.providerName, serverCapabilities);
-		});
-	}
-
-	/**
-	 * Returns true if the feature is available for given connection
-	 * @param featureComponent a component which should have the feature name
-	 * @param connectionManagementInfo connectionManagementInfo
-	 */
-	public isFeatureAvailable(action: IAction, connectionManagementInfo: ConnectionManagementInfo): boolean {
-		let isCloud = connectionManagementInfo && connectionManagementInfo.serverInfo && connectionManagementInfo.serverInfo.isCloud;
-		let isMssql = connectionManagementInfo.connectionProfile.providerName === 'MSSQL';
-		// TODO: The logic should from capabilities service.
-		if (action) {
-			let featureName: string = action.id;
-			switch (featureName) {
-				case Constants.BackupFeatureName:
-					if (isMssql) {
-						return connectionManagementInfo.connectionProfile.databaseName && !isCloud;
-					} else {
-						return !!connectionManagementInfo.connectionProfile.databaseName;
-					}
-				case Constants.RestoreFeatureName:
-					if (isMssql) {
-						return !isCloud;
-					} else {
-						return !!connectionManagementInfo.connectionProfile.databaseName;
-					}
-				default:
-					return true;
-			}
-		} else {
-			return true;
-		}
-	}
-
-	private shutdown(): void {
-		this._momento.saveMemento();
-	}
-=======
->>>>>>> 642f5d44
 }