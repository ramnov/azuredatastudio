--- conflicted
+++ resolved
@@ -40,11 +40,7 @@
 		private _content: string | DialogTab[],
 		private _validityChangedCallback: (valid: boolean) => void,
 		private _instantiationService: IInstantiationService,
-<<<<<<< HEAD
 		private _themeService: IThemeService,
-=======
-		private themeService: IThemeService,
->>>>>>> 48682bac
 		public displayPageTitle: boolean,
 		public description?: string,
 	) {
@@ -58,11 +54,7 @@
 			this.initializeModelViewContainer(this._body, modelViewId);
 		} else {
 			this._tabbedPanel = new TabbedPanel(this._body);
-<<<<<<< HEAD
 			attachTabbedPanelStyler(this._tabbedPanel, this._themeService);
-=======
-			attachTabbedPanelStyler(this._tabbedPanel, this.themeService);
->>>>>>> 48682bac
 			this._content.forEach((tab, tabIndex) => {
 				if (this._selectedTabIndex === tabIndex) {
 					this._selectedTabContent = tab.content;
