--- conflicted
+++ resolved
@@ -50,11 +50,7 @@
 	private failedScriptingOperations: { [operationId: string]: azdata.ScriptingCompleteResult } = {};
 	constructor(
 		@IConnectionManagementService private _connectionService: IConnectionManagementService,
-<<<<<<< HEAD
-		@ILogService private logService: ILogService
-=======
 		@ILogService private readonly logService: ILogService
->>>>>>> ab0cd71d
 	) { }
 
 	/**
