/*---------------------------------------------------------------------------------------------
 *  Copyright (c) Microsoft Corporation. All rights reserved.
 *  Licensed under the Source EULA. See License.txt in the project root for license information.
 *--------------------------------------------------------------------------------------------*/
import 'vs/css!./flexContainer';

import {
	Component, Input, Inject, ChangeDetectorRef, forwardRef, ElementRef, OnDestroy,
} from '@angular/core';

import { IComponent, IComponentDescriptor, IModelStore } from 'sql/parts/modelComponents/interfaces';
import { FlexItemLayout, SplitViewLayout } from 'azdata';
import { FlexItem } from './flexContainer.component';
import { ContainerBase, ComponentBase } from 'sql/parts/modelComponents/componentBase';
import { Event, Emitter } from 'vs/base/common/event';
import { SplitView, Orientation, Sizing, IView } from 'vs/base/browser/ui/splitview/splitview';

class SplitPane implements IView {
	orientation: Orientation;
	element: HTMLElement;
	minimumSize: number;
	maximumSize: number;
	onDidChange: Event<number> = Event.None;
	size: number;
	component: ComponentBase;
	layout(size: number): void {
		this.size = size;
		try {
			if (this.orientation === Orientation.VERTICAL) {
				this.component.updateProperty('height', size);
			}
			else {
				this.component.updateProperty('width', size);
			}
		} catch { }
	}
}

@Component({
	template: `
		<div *ngIf="items" class="splitViewContainer" [style.flexFlow]="flexFlow" [style.justifyContent]="justifyContent" [style.position]="position"
				[style.alignItems]="alignItems" [style.alignContent]="alignContent" [style.height]="height" [style.width]="width">
			<div *ngFor="let item of items" [style.flex]="getItemFlex(item)" [style.textAlign]="textAlign" [style.order]="getItemOrder(item)" [ngStyle]="getItemStyles(item)">
				<model-component-wrapper [descriptor]="item.descriptor" [modelStore]="modelStore">
				</model-component-wrapper>
			</div>
		</div>
	`
})

export default class SplitViewContainer extends ContainerBase<FlexItemLayout> implements IComponent, OnDestroy {
	@Input() descriptor: IComponentDescriptor;
	@Input() modelStore: IModelStore;
	private _flexFlow: string;
	private _justifyContent: string;
	private _alignItems: string;
	private _alignContent: string;
	private _textAlign: string;
	private _height: string;
	private _width: string;
	private _position: string;
	private _splitView: SplitView;
	private _orientation: Orientation;
	private _splitViewHeight: number;

	constructor(
		@Inject(forwardRef(() => ChangeDetectorRef)) changeRef: ChangeDetectorRef,
		@Inject(forwardRef(() => ElementRef)) el: ElementRef
	) {
		super(changeRef, el);
		this._flexFlow = '';	// default
		this._justifyContent = '';	// default
		this._orientation = Orientation.VERTICAL; // default
	}

	ngOnInit(): void {
		this.baseInit();
	}

	ngOnDestroy(): void {
		this.baseDestroy();
	}

	ngAfterViewInit(): void {
		this._splitView = this._register(new SplitView(this._el.nativeElement, { orientation: this._orientation }));
	}

	private GetCorrespondingView(component: IComponent, orientation: Orientation): IView {
		let c = component as ComponentBase;
		let basicView: SplitPane = new SplitPane();
		basicView.orientation = orientation;
		basicView.element = c.getHtml(),
<<<<<<< HEAD
			basicView.minimumSize = orientation === Orientation.VERTICAL ? c.convertSizeToNumber(c.height) : c.convertSizeToNumber(c.width);
=======
		basicView.component = c;
		basicView.minimumSize = 50;
>>>>>>> a7451054
		basicView.maximumSize = Number.MAX_VALUE;
		return basicView;
	}

	/// IComponent implementation

	public setLayout(layout: SplitViewLayout): void {
		this._flexFlow = layout.flexFlow ? layout.flexFlow : '';
		this._justifyContent = layout.justifyContent ? layout.justifyContent : '';
		this._alignItems = layout.alignItems ? layout.alignItems : '';
		this._alignContent = layout.alignContent ? layout.alignContent : '';
		this._textAlign = layout.textAlign ? layout.textAlign : '';
		this._position = layout.position ? layout.position : '';
		this._height = this.convertSize(layout.height);
		this._width = this.convertSize(layout.width);
		this._orientation = layout.orientation.toLowerCase() === 'vertical' ? Orientation.VERTICAL : Orientation.HORIZONTAL;
		this._splitViewHeight = this.convertSizeToNumber(layout.splitViewHeight);

		if (this._componentWrappers) {
<<<<<<< HEAD
			let i: number = 0;
=======
>>>>>>> a7451054
			this._componentWrappers.forEach(item => {
				let component = item.modelStore.getComponent(item.descriptor.id);
				item.modelStore.validate(component).then(value => {
					if (value === true) {
						let view = this.GetCorrespondingView(component, this._orientation);
						this._splitView.addView(view, Sizing.Distribute);
					}
					else {
						console.log('Could not add views inside split view container');
					}
				});
			});
		}
		this._splitView.layout(this._splitViewHeight);
	}

	// CSS-bound properties
	public get flexFlow(): string {
		return this._flexFlow;
	}

	public get justifyContent(): string {
		return this._justifyContent;
	}

	public get alignItems(): string {
		return this._alignItems;
	}

	public get height(): string {
		return this._height;
	}

	public get width(): string {
		return this._width;
	}

	public get alignContent(): string {
		return this._alignContent;
	}

	public get textAlign(): string {
		return this._textAlign;
	}

	public get position(): string {
		return this._position;
	}

	public get orientation(): string {
		return this._orientation.toString();
	}

	private getItemFlex(item: FlexItem): string {
		return item.config ? item.config.flex : '1 1 auto';
	}
	private getItemOrder(item: FlexItem): number {
		return item.config ? item.config.order : 0;
	}
	private getItemStyles(item: FlexItem): { [key: string]: string } {
		return item.config && item.config.CSSStyles ? item.config.CSSStyles : {};
	}
}<|MERGE_RESOLUTION|>--- conflicted
+++ resolved
@@ -12,7 +12,7 @@
 import { FlexItemLayout, SplitViewLayout } from 'azdata';
 import { FlexItem } from './flexContainer.component';
 import { ContainerBase, ComponentBase } from 'sql/parts/modelComponents/componentBase';
-import { Event, Emitter } from 'vs/base/common/event';
+import { Event } from 'vs/base/common/event';
 import { SplitView, Orientation, Sizing, IView } from 'vs/base/browser/ui/splitview/splitview';
 
 class SplitPane implements IView {
@@ -90,12 +90,8 @@
 		let basicView: SplitPane = new SplitPane();
 		basicView.orientation = orientation;
 		basicView.element = c.getHtml(),
-<<<<<<< HEAD
-			basicView.minimumSize = orientation === Orientation.VERTICAL ? c.convertSizeToNumber(c.height) : c.convertSizeToNumber(c.width);
-=======
-		basicView.component = c;
+			basicView.component = c;
 		basicView.minimumSize = 50;
->>>>>>> a7451054
 		basicView.maximumSize = Number.MAX_VALUE;
 		return basicView;
 	}
@@ -115,10 +111,6 @@
 		this._splitViewHeight = this.convertSizeToNumber(layout.splitViewHeight);
 
 		if (this._componentWrappers) {
-<<<<<<< HEAD
-			let i: number = 0;
-=======
->>>>>>> a7451054
 			this._componentWrappers.forEach(item => {
 				let component = item.modelStore.getComponent(item.descriptor.id);
 				item.modelStore.validate(component).then(value => {
