/*---------------------------------------------------------------------------------------------
 *  Copyright (c) Microsoft Corporation. All rights reserved.
 *  Licensed under the Source EULA. See License.txt in the project root for license information.
 *--------------------------------------------------------------------------------------------*/
import { ChangeDetectorRef } from '@angular/core';
import { Observable } from 'rxjs/Observable';
// of is not on Observable by default, need to import it
import 'rxjs/add/observable/of';

import { WidgetConfig } from 'sql/workbench/parts/dashboard/common/dashboardWidget';
import { DashboardServiceInterface } from 'sql/workbench/parts/dashboard/services/dashboardServiceInterface.service';
import { SingleAdminService, SingleConnectionManagementService } from 'sql/platform/bootstrap/node/commonServiceInterface.service';
import { PropertiesWidgetComponent } from 'sql/workbench/parts/dashboard/widgets/properties/propertiesWidget.component';
import { ConnectionManagementInfo } from 'sql/platform/connection/common/connectionManagementInfo';

import * as TypeMoq from 'typemoq';
import * as assert from 'assert';
import { TestLogService } from 'vs/workbench/test/workbenchTestServices';

class TestChangeDetectorRef extends ChangeDetectorRef {
	reattach(): void {
		return;
	}
	checkNoChanges(): void {
		return;
	}
	detectChanges(): void {
		return;
	}
	detach(): void {
		return;
	}
	markForCheck(): void {
		return;
	}
}

suite('Dashboard Properties Widget Tests', () => {
	test('Parses good config', function (done) {
		// for some reason mocha thinks this test takes 26 seconds even though it doesn't, so it says this failed because it took longer than 2 seconds
		this.timeout(30000);
		let propertiesConfig = {
			properties: [
				{

					displayName: 'Test',
					value: 'testProperty'
				}
			]
		};

		let serverInfo = {
			isCloud: false,
			testProperty: 'Test Property',
			serverMajorVersion: undefined,
			serverMinorVersion: undefined,
			serverReleaseVersion: undefined,
			engineEditionId: undefined,
			serverVersion: undefined,
			serverLevel: undefined,
			serverEdition: undefined,
			azureVersion: undefined,
			osVersion: undefined,
			options: {},
		};

		let databaseInfo = {
			options: {
				testProperty: 'Test Property'
			}
		};

		let widgetConfig: WidgetConfig = {
			widget: {
				'properties-widget': propertiesConfig
			},
			context: 'server',
			provider: 'MSSQL',
			edition: 0
		};

		let dashboardService = TypeMoq.Mock.ofInstance<DashboardServiceInterface>({
			adminService: undefined,
			connectionManagementService: undefined
		} as DashboardServiceInterface, TypeMoq.MockBehavior.Loose);

		let singleAdminService = TypeMoq.Mock.ofType(SingleAdminService);
		singleAdminService.setup(x => x.databaseInfo).returns(() => Observable.of(databaseInfo));

		dashboardService.setup(x => x.adminService).returns(() => singleAdminService.object);

		let connectionManagementinfo = TypeMoq.Mock.ofType(ConnectionManagementInfo);
		connectionManagementinfo.object.serverInfo = serverInfo;

		let singleConnectionService = TypeMoq.Mock.ofType(SingleConnectionManagementService);
		singleConnectionService.setup(x => x.connectionInfo).returns(() => connectionManagementinfo.object);

		dashboardService.setup(x => x.connectionManagementService).returns(() => singleConnectionService.object);

<<<<<<< HEAD
		const logService = new NoFailLogService();

		let testComponent = new PropertiesWidgetComponent(dashboardService.object, new TestChangeDetectorRef(), undefined, logService, widgetConfig);
=======
		const testLogService = new class extends TestLogService {
			error() {
				assert.fail('Called console Error unexpectedly');
			}
		};

		let testComponent = new PropertiesWidgetComponent(dashboardService.object, new TestChangeDetectorRef(), undefined, widgetConfig, testLogService);
>>>>>>> ab0cd71d

		// because config parsing is done async we need to put our asserts on the thread stack
		setTimeout(() => {
			// because properties is private we need to do some work arounds to access it.
			assert.equal((<any>testComponent).properties.length, 1);
			assert.equal((<any>testComponent).properties[0].displayName, 'Test');
			assert.equal((<any>testComponent).properties[0].value, 'Test Property');
			done();
		});
	});
});

class NoFailLogService extends TestLogService {
	error(_message: string | Error, ..._args: any[]): void {
		assert.fail('Called console Error unexpectedly');
	}
}<|MERGE_RESOLUTION|>--- conflicted
+++ resolved
@@ -97,19 +97,13 @@
 
 		dashboardService.setup(x => x.connectionManagementService).returns(() => singleConnectionService.object);
 
-<<<<<<< HEAD
-		const logService = new NoFailLogService();
-
-		let testComponent = new PropertiesWidgetComponent(dashboardService.object, new TestChangeDetectorRef(), undefined, logService, widgetConfig);
-=======
 		const testLogService = new class extends TestLogService {
 			error() {
 				assert.fail('Called console Error unexpectedly');
 			}
 		};
 
-		let testComponent = new PropertiesWidgetComponent(dashboardService.object, new TestChangeDetectorRef(), undefined, widgetConfig, testLogService);
->>>>>>> ab0cd71d
+		let testComponent = new PropertiesWidgetComponent(dashboardService.object, new TestChangeDetectorRef(), undefined, testLogService, widgetConfig);
 
 		// because config parsing is done async we need to put our asserts on the thread stack
 		setTimeout(() => {
@@ -120,10 +114,4 @@
 			done();
 		});
 	});
-});
-
-class NoFailLogService extends TestLogService {
-	error(_message: string | Error, ..._args: any[]): void {
-		assert.fail('Called console Error unexpectedly');
-	}
-}+});