--- conflicted
+++ resolved
@@ -38,11 +38,7 @@
 		mockOnCloseEvent = new Emitter<void>();
 
 		// Create a mock auto OAuth dialog
-<<<<<<< HEAD
-		let autoOAuthDialog = new AutoOAuthDialog(null, null, null, null, new ContextKeyServiceStub(), null, null);
-=======
-		let autoOAuthDialog = new AutoOAuthDialog(null, null, null, null, new ContextKeyServiceStub(), null, undefined);
->>>>>>> ab0cd71d
+		let autoOAuthDialog = new AutoOAuthDialog(undefined, undefined, undefined, undefined, new ContextKeyServiceStub(), undefined, undefined);
 		mockAutoOAuthDialog = TypeMoq.Mock.ofInstance(autoOAuthDialog);
 
 		mockAutoOAuthDialog.setup(x => x.onCancel).returns(() => mockOnCancelEvent.event);
