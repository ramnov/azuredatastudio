--- conflicted
+++ resolved
@@ -88,11 +88,7 @@
 		.returns(() => undefined);
 
 	// Create a mock account dialog
-<<<<<<< HEAD
-	let accountDialog = new AccountDialog(null, null, instantiationService.object, null, null, null, null, new ContextKeyServiceStub(), null, null);
-=======
-	let accountDialog = new AccountDialog(null, null, instantiationService.object, null, null, null, null, new ContextKeyServiceStub(), null, undefined);
->>>>>>> ab0cd71d
+	let accountDialog = new AccountDialog(undefined, undefined, instantiationService.object, undefined, undefined, undefined, undefined, new ContextKeyServiceStub(), undefined, undefined);
 	let mockAccountDialog = TypeMoq.Mock.ofInstance(accountDialog);
 	mockAccountDialog.setup(x => x.onAddAccountErrorEvent)
 		.returns(() => { return addAccountFailureEmitter ? addAccountFailureEmitter.event : mockEvent.event; });
