--- conflicted
+++ resolved
@@ -2,8 +2,6 @@
  *  Copyright (c) Microsoft Corporation. All rights reserved.
  *  Licensed under the Source EULA. See License.txt in the project root for license information.
  *--------------------------------------------------------------------------------------------*/
-
-'use strict';
 
 import * as assert from 'assert';
 import { Dialog, DialogTab } from 'sql/platform/dialog/dialogTypes';
@@ -42,12 +40,8 @@
 			bootstrapCalls++;
 		});
 		dialog.content = modelViewId;
-<<<<<<< HEAD
-		let dialogPane = new DialogPane(dialog.title, dialog.content, () => undefined, undefined, undefined, false);
-=======
 		const themeService = new TestThemeService();
 		let dialogPane = new DialogPane(dialog.title, dialog.content, () => undefined, undefined, themeService, false);
->>>>>>> 48682bac
 		dialogPane.createBody(container);
 		assert.equal(bootstrapCalls, 1);
 	});
@@ -61,12 +55,8 @@
 			bootstrapCalls++;
 		});
 		dialog.content = [new DialogTab('', modelViewId)];
-<<<<<<< HEAD
-		let dialogPane = new DialogPane(dialog.title, dialog.content, () => undefined, undefined, undefined, false);
-=======
 		const themeService = new TestThemeService();
 		let dialogPane = new DialogPane(dialog.title, dialog.content, () => undefined, undefined, themeService, false);
->>>>>>> 48682bac
 		dialogPane.createBody(container);
 		assert.equal(bootstrapCalls, 1);
 	});
@@ -79,15 +69,10 @@
 			validationCallbacks.push(params.validityChangedCallback);
 		});
 
-		const themeService = new TestThemeService();
-
 		let modelViewId1 = 'test_content_1';
 		let modelViewId2 = 'test_content_2';
 		dialog.content = [new DialogTab('tab1', modelViewId1), new DialogTab('tab2', modelViewId2)];
-<<<<<<< HEAD
-=======
 		const themeService = new TestThemeService();
->>>>>>> 48682bac
 		let dialogPane = new DialogPane(dialog.title, dialog.content, valid => dialog.notifyValidityChanged(valid), undefined, themeService, false);
 		dialogPane.createBody(container);
 
